--- conflicted
+++ resolved
@@ -1,11 +1,6 @@
 # frozen_string_literal: true
 
 module MiniRacer
-<<<<<<< HEAD
-  VERSION = "0.6.3"
+  VERSION = "0.8.0"
   LIBV8_NODE_VERSION = "~> 18.13.0.0"
-=======
-  VERSION = "0.7.0"
-  LIBV8_NODE_VERSION = "~> 17.9.1.0"
->>>>>>> c0a6a34a
 end